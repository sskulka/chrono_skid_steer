#=============================================================================
#
# CMake configuration file for the main ChronoEngine library.
#
#=============================================================================

message(STATUS "==== Chrono Engine core module ====")

#-----------------------------------------------------------------------------
# Double precision support for Bullet
#-----------------------------------------------------------------------------
option(USE_BULLET_DOUBLE "Compile Chrono::Engine with double precision support in Bullet" OFF)

#-----------------------------------------------------------------------------
# Includes for the main library
#-----------------------------------------------------------------------------

set(CH_INCLUDES "${CMAKE_CURRENT_SOURCE_DIR}")
set(CH_INCLUDES ${CH_INCLUDES} "${CMAKE_CURRENT_SOURCE_DIR}/collision/bullet" )
set(CH_INCLUDES ${CH_INCLUDES} "${CMAKE_CURRENT_SOURCE_DIR}/collision/gimpact" )
set(CH_INCLUDES ${CH_INCLUDES} "${CMAKE_CURRENT_SOURCE_DIR}/collision/convexdecomposition/HACD" )

# Make CH_INCLUDES visible in parent scope
set(CH_INCLUDES "${CH_INCLUDES}" PARENT_SCOPE)

include_directories(${CH_INCLUDES})

#-----------------------------------------------------------------------------
# Collect files in the main ChronoEngine library
#-----------------------------------------------------------------------------

# Core group

set(ChronoEngine_core_SOURCES
    core/ChLog.cpp
    core/ChClassFactory.cpp
    core/ChFilePS.cpp
    core/ChStream.cpp
    core/ChMathematics.cpp
    core/ChQuaternion.cpp
    core/ChVector.cpp
    core/ChCoordsys.cpp
    core/ChQuadrature.cpp
    core/ChBezierCurve.cpp
    core/ChCubicSpline.cpp
    core/ChDistribution.cpp
    core/ChGlobal.cpp
    )

set(ChronoEngine_core_HEADERS
    core/ChApiCE.h
    core/ChChrono.h
    core/ChClassFactory.h
    core/ChCoordsys.h
    core/ChException.h
    core/ChFilePS.h
    core/ChFrame.h
    core/ChFrameMoving.h
    core/ChLists.h
    core/ChLog.h
    core/ChMath.h
    core/ChMathematics.h
    core/ChMatrix.h
    core/ChMatrixEigenExtensions.h
    core/ChSparseMatrixEigenExtensions.h
    core/ChSparsityPatternLearner.h
    core/ChMatrix33.h
    core/ChMatrixMBD.h
    core/ChPlatform.h
    core/ChQuaternion.h
    core/ChRealtimeStep.h
    core/ChStream.h
    core/ChTimer.h
    core/ChTransform.h
    core/ChVector.h
    core/ChVector2.h
    core/ChAlignedAllocator.h
    core/ChDistribution.h
    core/ChQuadrature.h
    core/ChTemplateExpressions.h
    core/ChBezierCurve.h
    core/ChCubicSpline.h
    core/ChBitmaskEnums.h
    core/ChGlobal.h
    core/ChFx.h
    core/ChTypes.h
    )

source_group(core FILES
    ${ChronoEngine_core_SOURCES}
    ${ChronoEngine_core_HEADERS})

# Serialization group

set(ChronoEngine_serialization_SOURCES
    )

set(ChronoEngine_serialization_HEADERS
    serialization/ChArchive.h
    serialization/ChArchiveBinary.h
    serialization/ChArchiveAsciiDump.h
    serialization/ChArchiveJSON.h
    serialization/ChArchiveXML.h
    serialization/ChArchiveExplorer.h
    )

source_group(serialization FILES
    ${ChronoEngine_serialization_SOURCES}
    ${ChronoEngine_serialization_HEADERS})

# Physics group

set(ChronoEngine_physics_SOURCES
    physics/ChObject.cpp
    physics/ChMarker.cpp
    physics/ChForce.cpp
    physics/ChBodyFrame.cpp
    physics/ChBody.cpp
    physics/ChBodyAuxRef.cpp
    physics/ChBodyEasy.cpp
    physics/ChSystem.cpp
    physics/ChSystemNSC.cpp
    physics/ChSystemSMC.cpp
    physics/ChProbe.cpp
    physics/ChControls.cpp
    physics/ChController.cpp
    physics/ChRef.cpp
    physics/ChGenericConstraint.cpp
    physics/ChPhysicsItem.cpp
    physics/ChParticlesClones.cpp
    physics/ChIndexedParticles.cpp
    physics/ChIndexedNodes.cpp
    physics/ChNodeBase.cpp
    physics/ChNodeXYZ.cpp
    physics/ChMatterSPH.cpp
    physics/ChProximityContainer.cpp
    physics/ChProximityContainerSPH.cpp
    physics/ChConveyor.cpp
    physics/ChAssembly.cpp
    )

set(ChronoEngine_physics_HEADERS
    physics/ChBodyFrame.h
    physics/ChBody.h
    physics/ChBodyAuxRef.h
    physics/ChBodyEasy.h
    physics/ChGenericConstraint.h
    physics/ChController.h
    physics/ChControls.h
    physics/ChConveyor.h
    physics/ChForce.h
    physics/ChIndexedNodes.h
    physics/ChIndexedParticles.h
    physics/ChMarker.h
    physics/ChMatterSPH.h
    physics/ChNodeBase.h
    physics/ChNodeXYZ.h
    physics/ChObject.h
    physics/ChParticlesClones.h
    physics/ChPhysicsItem.h
    physics/ChProbe.h
    physics/ChProximityContainer.h
    physics/ChProximityContainerSPH.h
    physics/ChRef.h
    physics/ChSystem.h
    physics/ChSystemNSC.h
    physics/ChSystemSMC.h    
    physics/ChAssembly.h
    physics/ChTensors.h
    physics/ChInertiaUtils.h
    )

source_group(physics FILES
    ${ChronoEngine_physics_SOURCES}
    ${ChronoEngine_physics_HEADERS})

# PHYSICS sub-groups

set(ChronoEngine_physics_contact_SOURCES
    physics/ChContactContainer.cpp
    physics/ChContactContainerNSC.cpp
    physics/ChContactContainerSMC.cpp
    physics/ChMaterialSurfaceSMC.cpp
    physics/ChMaterialSurfaceNSC.cpp
)

set(ChronoEngine_physics_contact_HEADERS
    physics/ChContactContainer.h
    physics/ChContactContainerNSC.h
    physics/ChContactContainerSMC.h
    physics/ChContactable.h
    physics/ChContactTuple.h
    physics/ChContactSMC.h
    physics/ChContactNSC.h
    physics/ChContactNSCrolling.h
    physics/ChMaterialSurface.h
    physics/ChMaterialSurfaceNSC.h
    physics/ChMaterialSurfaceSMC.h
)

source_group(physics\\contact FILES
    ${ChronoEngine_physics_contact_SOURCES}
    ${ChronoEngine_physics_contact_HEADERS})

set(ChronoEngine_physics_links_SOURCES
    physics/ChLimit.cpp
    physics/ChLinkForce.cpp
    physics/ChLinkMask.cpp
    physics/ChLinkBase.cpp
    physics/ChLink.cpp
    physics/ChLinkDistance.cpp
    physics/ChLinkMarkers.cpp
    physics/ChLinkLock.cpp
    physics/ChLinkBrake.cpp
    physics/ChLinkBushing.cpp
    physics/ChLinkGear.cpp
    physics/ChLinkPulley.cpp
    physics/ChLinkLinActuator.cpp
    physics/ChLinkScrew.cpp
    physics/ChLinkSpring.cpp
    physics/ChLinkSpringCB.cpp
    physics/ChLinkRotSpringCB.cpp
    physics/ChLinkClearance.cpp
    physics/ChLinkPointSpline.cpp
    physics/ChLinkTrajectory.cpp
    physics/ChLinkMate.cpp
    physics/ChLinkRackpinion.cpp
    physics/ChLinkRevolute.cpp
    physics/ChLinkRevoluteSpherical.cpp
    physics/ChLinkRevoluteTranslational.cpp
    physics/ChLinkUniversal.cpp
    physics/ChLinkMotor.cpp
    physics/ChLinkMotorRotation.cpp
    physics/ChLinkMotorRotationAngle.cpp
    physics/ChLinkMotorRotationSpeed.cpp
    physics/ChLinkMotorRotationTorque.cpp
    physics/ChLinkMotorRotationDriveline.cpp
    physics/ChLinkMotorLinear.cpp
    physics/ChLinkMotorLinearPosition.cpp
    physics/ChLinkMotorLinearSpeed.cpp
    physics/ChLinkMotorLinearForce.cpp
    physics/ChLinkMotorLinearDriveline.cpp
)

set(ChronoEngine_physics_links_HEADERS
    physics/ChLimit.h
    physics/ChLinkBase.h
    physics/ChLink.h
    physics/ChLinkBrake.h
    physics/ChLinkBushing.h
    physics/ChLinkDistance.h
    physics/ChLinkForce.h
    physics/ChLinkGear.h
    physics/ChLinkLinActuator.h
    physics/ChLinkLock.h
    physics/ChLinkMarkers.h
    physics/ChLinkMask.h
    physics/ChLinkPointSpline.h
    physics/ChLinkPulley.h
    physics/ChLinksAll.h
    physics/ChLinkScrew.h
    physics/ChLinkSpring.h
    physics/ChLinkSpringCB.h
    physics/ChLinkRotSpringCB.h
    physics/ChLinkTrajectory.h
    physics/ChLinkClearance.h
    physics/ChLinkMate.h
    physics/ChLinkRackpinion.h
    physics/ChLinkRevolute.h
    physics/ChLinkRevoluteSpherical.h
    physics/ChLinkRevoluteTranslational.h
    physics/ChLinkUniversal.h
    physics/ChLinkMotor.h
    physics/ChLinkMotorRotation.h
    physics/ChLinkMotorRotationAngle.h
    physics/ChLinkMotorRotationSpeed.h
    physics/ChLinkMotorRotationTorque.h
    physics/ChLinkMotorRotationDriveline.h
    physics/ChLinkMotorLinear.h
    physics/ChLinkMotorLinearPosition.h
    physics/ChLinkMotorLinearSpeed.h
    physics/ChLinkMotorLinearForce.h
    physics/ChLinkMotorLinearDriveline.h
)

source_group(physics\\links FILES
    ${ChronoEngine_physics_links_SOURCES}
    ${ChronoEngine_physics_links_HEADERS})

set(ChronoEngine_physics_loads_SOURCES
    physics/ChLoadContainer.cpp
    physics/ChLoad.cpp
    physics/ChLoadsBody.cpp
    physics/ChLoadsXYZnode.cpp
    physics/ChLoadBodyMesh.cpp
)

set(ChronoEngine_physics_loads_HEADERS
    physics/ChLoadable.h
    physics/ChLoader.h
    physics/ChLoaderU.h
    physics/ChLoaderUV.h
    physics/ChLoaderUVW.h
    physics/ChLoad.h
    physics/ChLoadsXYZnode.h
    physics/ChLoadsBody.h
    physics/ChLoadBodyMesh.h
    physics/ChLoadContainer.h
)

source_group(physics\\loads FILES
    ${ChronoEngine_physics_loads_SOURCES}
    ${ChronoEngine_physics_loads_HEADERS})

set(ChronoEngine_physics_shafts_SOURCES
    physics/ChShaft.cpp
    physics/ChShaftsGear.cpp
    physics/ChShaftsGearbox.cpp
    physics/ChShaftsGearboxAngled.cpp
    physics/ChShaftsClutch.cpp
    physics/ChShaftsPlanetary.cpp
    physics/ChShaftsMotor.cpp
    physics/ChShaftsMotorAngle.cpp
    physics/ChShaftsMotorSpeed.cpp
    physics/ChShaftsMotorTorque.cpp
    physics/ChShaftsBody.cpp
    physics/ChShaftsTorqueBase.cpp
    physics/ChShaftsTorque.cpp
    physics/ChShaftsTorsionSpring.cpp
    physics/ChShaftsTorqueConverter.cpp
    physics/ChShaftsThermalEngine.cpp
    physics/ChShaftsLoads.cpp
)

set(ChronoEngine_physics_shafts_HEADERS
    physics/ChShaft.h
    physics/ChShaftsBody.h
    physics/ChShaftsClutch.h
    physics/ChShaftsCouple.h
    physics/ChShaftsGear.h
    physics/ChShaftsGearbox.h
    physics/ChShaftsGearboxAngled.h
    physics/ChShaftsMotor.h
    physics/ChShaftsMotorAngle.h
    physics/ChShaftsMotorSpeed.h
    physics/ChShaftsMotorTorque.h
    physics/ChShaftsPlanetary.h
    physics/ChShaftsTorqueBase.h
    physics/ChShaftsTorque.h
    physics/ChShaftsTorsionSpring.h
    physics/ChShaftsTorqueConverter.h
    physics/ChShaftsThermalEngine.h
    physics/ChShaftsLoads.h
)

source_group(physics\\shafts FILES
    ${ChronoEngine_physics_shafts_SOURCES}
    ${ChronoEngine_physics_shafts_HEADERS})

# FEA group

set(ChronoEngine_fea_SOURCES
    fea/ChBuilderBeam.cpp
    fea/ChBeamSection.cpp
    fea/ChBeamSectionCosserat.cpp
    fea/ChContinuumMaterial.cpp
    fea/ChGaussIntegrationRule.cpp
    fea/ChGaussPoint.cpp
    fea/ChMesh.cpp
    fea/ChMeshFileLoader.cpp
    fea/ChMeshExporter.cpp
    fea/ChMatterMeshless.cpp
    fea/ChProximityContainerMeshless.cpp
    fea/ChPolarDecomposition.cpp
    fea/ChMatrixCorotation.cpp
    fea/ChVisualizationFEAmesh.cpp
    fea/ChLinkPointFrame.cpp
    fea/ChLinkDirFrame.cpp
    fea/ChLinkPointPoint.cpp
    fea/ChLinkPointTriface.cpp
    fea/ChLinkBeamIGAslider.cpp
    fea/ChContactSurface.cpp
    fea/ChContactSurfaceNodeCloud.cpp
    fea/ChContactSurfaceMesh.cpp
    fea/ChMeshSurface.cpp
    fea/ChLoadContactSurfaceMesh.cpp
    fea/ChMaterialShellANCF.cpp
    fea/ChMaterialShellReissner.cpp
    )

set(ChronoEngine_fea_HEADERS
    fea/ChBeamSection.h
    fea/ChBeamSectionCosserat.h
    fea/ChBuilderBeam.h
    fea/ChContinuumMaterial.h
    fea/ChContinuumPoisson3D.h
    fea/ChContinuumThermal.h
    fea/ChContinuumElectrostatics.h
    fea/ChFaceTetra_4.h
    fea/ChFaceBrick_9.h
    fea/ChFaceHexa_8.h
    fea/ChLoadsBeam.h
    fea/ChGaussIntegrationRule.h
    fea/ChGaussPoint.h
    fea/ChMesh.h
    fea/ChMeshExporter.h
    fea/ChMeshFileLoader.h
    fea/ChMatterMeshless.h
    fea/ChProximityContainerMeshless.h
    fea/ChPolarDecomposition.h
    fea/ChMatrixCorotation.h
    fea/ChVisualizationFEAmesh.h
    fea/ChLinkPointFrame.h
    fea/ChLinkDirFrame.h
    fea/ChLinkPointPoint.h
    fea/ChLinkPointTriface.h
    fea/ChLinkBeamIGAslider.h
    fea/ChContactSurface.h
    fea/ChContactSurfaceNodeCloud.h
    fea/ChContactSurfaceMesh.h
    fea/ChMeshSurface.h
    fea/ChLoadContactSurfaceMesh.h
    fea/ChRotUtils.h
    fea/ChMaterialShellANCF.h
    fea/ChMaterialShellReissner.h
)

source_group(fea FILES
    ${ChronoEngine_fea_SOURCES}
    ${ChronoEngine_fea_HEADERS})

# FEA sub-groups

set(ChronoEngine_fea_nodes_SOURCES
    fea/ChNodeFEAxyz.cpp
    fea/ChNodeFEAxyzrot.cpp
    fea/ChNodeFEAxyzP.cpp
    fea/ChNodeFEAxyzD.cpp
    fea/ChNodeFEAxyzDD.cpp
    fea/ChNodeFEAcurv.cpp
)

set(ChronoEngine_fea_nodes_HEADERS
    fea/ChNodeFEAbase.h 
    fea/ChNodeFEAxyz.h
    fea/ChNodeFEAxyzrot.h
    fea/ChNodeFEAxyzP.h
    fea/ChNodeFEAxyzD.h
    fea/ChNodeFEAxyzDD.h
    fea/ChNodeFEAcurv.h
)

source_group(fea\\nodes FILES
    ${ChronoEngine_fea_nodes_SOURCES}
    ${ChronoEngine_fea_nodes_HEADERS})

set(ChronoEngine_fea_elements_SOURCES
    fea/ChElementBeamANCF.cpp
    fea/ChElementBeamEuler.cpp
    fea/ChElementCableANCF.cpp
    fea/ChElementGeneric.cpp
    fea/ChElementSpring.cpp
    fea/ChElementBar.cpp
    fea/ChElementTetra_4.cpp
    fea/ChElementTetra_10.cpp
    fea/ChElementHexa_8.cpp
    fea/ChElementHexa_20.cpp 
    fea/ChElementShellANCF.cpp
    fea/ChElementShellANCF_8.cpp
    fea/ChElementShellReissner4.cpp
    fea/ChElementBrick.cpp
    fea/ChElementBrick_9.cpp
)

set(ChronoEngine_fea_elements_HEADERS
    fea/ChElementBase.h
    fea/ChElementGeneric.h
    fea/ChElementCorotational.h
    fea/ChElementSpring.h
    fea/ChElementBar.h
    fea/ChElementBeam.h
    fea/ChElementBeamANCF.h
    fea/ChElementBeamEuler.h
    fea/ChElementBeamIGA.h
    fea/ChElementCableANCF.h
    fea/ChElementBrick.h 
    fea/ChElementBrick_9.h
    fea/ChElement3D.h
    fea/ChElementTetrahedron.h
    fea/ChElementTetra_4.h
    fea/ChElementTetra_10.h
    fea/ChElementHexahedron.h
    fea/ChElementHexa_8.h
    fea/ChElementHexa_20.h
    fea/ChElementShell.h
    fea/ChElementShellANCF.h
    fea/ChElementShellANCF_8.h
    fea/ChElementShellReissner4.h
)

source_group(fea\\elements FILES
    ${ChronoEngine_fea_elements_SOURCES}
    ${ChronoEngine_fea_elements_HEADERS})

# Geometry group

set(ChronoEngine_geometry_SOURCES
    geometry/ChGeometry.cpp
    geometry/ChSphere.cpp
    geometry/ChEllipsoid.cpp
    geometry/ChBox.cpp
    geometry/ChCone.cpp
    geometry/ChCylinder.cpp
    geometry/ChCapsule.cpp
    geometry/ChLine.cpp
    geometry/ChLineArc.cpp
    geometry/ChLineSegment.cpp
    geometry/ChLinePath.cpp
    geometry/ChLineBezier.cpp
    geometry/ChLineNurbs.cpp
    geometry/ChLineBspline.cpp
    geometry/ChLineCam.cpp
    geometry/ChLinePoly.cpp
    geometry/ChTriangle.cpp
    geometry/ChTriangleMeshSoup.cpp
    geometry/ChTriangleMeshConnected.cpp
    geometry/ChRoundedBox.cpp
    geometry/ChRoundedCylinder.cpp
    geometry/ChRoundedCone.cpp
    geometry/ChSurface.cpp
    geometry/ChSurfaceNurbs.cpp
    geometry/ChVolume.cpp
    )

set(ChronoEngine_geometry_HEADERS
    geometry/ChGeometry.h
    geometry/ChSphere.h
    geometry/ChEllipsoid.h
    geometry/ChBox.h
    geometry/ChCone.h
    geometry/ChCylinder.h
    geometry/ChCapsule.h
    geometry/ChLine.h
    geometry/ChLineCam.h
    geometry/ChLinePoly.h
    geometry/ChLineArc.h
    geometry/ChLineSegment.h
    geometry/ChLinePath.h
    geometry/ChLineBezier.h
    geometry/ChLineNurbs.h
    geometry/ChLineBspline.h
    geometry/ChTriangle.h
    geometry/ChTriangleMesh.h
    geometry/ChTriangleMeshSoup.h
    geometry/ChTriangleMeshConnected.h
    geometry/ChRoundedBox.h
    geometry/ChRoundedCylinder.h
    geometry/ChRoundedCone.h
    geometry/ChSurface.h
    geometry/ChSurfaceNurbs.h
    geometry/ChVolume.h
    geometry/ChBasisToolsBspline.h
    geometry/ChBasisToolsNurbs.h
    )

source_group(geometry FILES
    ${ChronoEngine_geometry_SOURCES}
    ${ChronoEngine_geometry_HEADERS})

# Asset group

set(ChronoEngine_assets_SOURCES
    assets/ChAsset.cpp
    assets/ChVisualization.cpp
    assets/ChObjShapeFile.cpp
    assets/ChTriangleMeshShape.cpp
    assets/ChSphereShape.cpp
    assets/ChEllipsoidShape.cpp
    assets/ChBoxShape.cpp
    assets/ChConeShape.cpp
    assets/ChCylinderShape.cpp
    assets/ChCapsuleShape.cpp
    assets/ChTexture.cpp
    assets/ChCamera.cpp
    assets/ChAssetLevel.cpp
    assets/ChColor.cpp
    assets/ChGlyphs.cpp
    assets/ChColorAsset.cpp
    assets/ChRoundedCylinderShape.cpp
    assets/ChRoundedBoxShape.cpp
    assets/ChRoundedConeShape.cpp
    assets/ChPathShape.cpp
    assets/ChLineShape.cpp
    assets/ChEmitterAsset.cpp
    assets/ChPointPointDrawing.cpp
    assets/ChSurfaceShape.cpp
    )

set(ChronoEngine_assets_HEADERS
    assets/ChAsset.h
    assets/ChVisualization.h
    assets/ChObjShapeFile.h
    assets/ChTriangleMeshShape.h
    assets/ChSphereShape.h
    assets/ChEllipsoidShape.h
    assets/ChBoxShape.h
    assets/ChConeShape.h
    assets/ChCylinderShape.h
    assets/ChCapsuleShape.h
    assets/ChTexture.h
    assets/ChCamera.h
    assets/ChAssetLevel.h
    assets/ChColor.h
    assets/ChMaterial.h
    assets/ChGlyphs.h
    #assets/ChGenericRender.h
    assets/ChColorAsset.h
    assets/ChRoundedCylinderShape.h
    assets/ChRoundedBoxShape.h
    assets/ChRoundedConeShape.h
    assets/ChPathShape.h
    assets/ChLineShape.h
    assets/ChEmitterAsset.h
    assets/ChPointPointDrawing.h
    assets/ChSurfaceShape.h
    )

source_group(assets FILES
    ${ChronoEngine_assets_SOURCES}
    ${ChronoEngine_assets_HEADERS})

# Collision group

set(ChronoEngine_collision_SOURCES
    collision/ChCCollisionInfo.cpp
    collision/ChCCollisionModel.cpp
    collision/ChCModelBullet.cpp
    collision/ChCCollisionSystemBullet.cpp
    collision/ChCConvexDecomposition.cpp
    collision/ChCCollisionUtils.cpp
    )

set(ChronoEngine_collision_HEADERS
    collision/ChCCollisionInfo.h
    collision/ChCCollisionModel.h
    collision/ChCCollisionPair.h
    collision/ChCCollisionSystem.h
    collision/ChCCollisionSystemBullet.h
    collision/ChCConvexDecomposition.h
    collision/ChCModelBullet.h
    collision/ChCCollisionUtils.h
    )

source_group(collision FILES
    ${ChronoEngine_collision_SOURCES}
    ${ChronoEngine_collision_HEADERS})

# Edgetempest group

set(ChronoEngine_collision_edgetempest_SOURCES
    collision/edgetempest/ChCCollisionTree.cpp
    collision/edgetempest/ChCOBBTree.cpp
    collision/edgetempest/ChCAABBTree.cpp
    collision/edgetempest/ChCOBB.cpp
    collision/edgetempest/ChCAABB.cpp
    collision/edgetempest/ChCOBBcollider.cpp
    collision/edgetempest/ChCAABBcollider.cpp
    collision/edgetempest/ChCNarrowPhaseCollider.cpp
    collision/edgetempest/ChCGeometryCollider.cpp
    )

set(ChronoEngine_collision_edgetempest_HEADERS
    collision/edgetempest/ChCAABB.h
    collision/edgetempest/ChCAABBcollider.h
    collision/edgetempest/ChCAABBTree.h
    collision/edgetempest/ChCAbsoluteAABB.h
    collision/edgetempest/ChCBroadPhaseCollider.h
    collision/edgetempest/ChCBruteForce.h
    collision/edgetempest/ChCCollisionTree.h
    collision/edgetempest/ChCCompile.h
    collision/edgetempest/ChCGeometryCollider.h
    collision/edgetempest/ChCGetTime.h
    collision/edgetempest/ChCMates.h
    collision/edgetempest/ChCMatVec.h
    collision/edgetempest/ChCNarrowPhaseCollider.h
    collision/edgetempest/ChCOBB.h
    collision/edgetempest/ChCOBBcollider.h
    collision/edgetempest/ChCOBBTree.h
    collision/edgetempest/ChCSweepAndPrune.h
    )

source_group(collision\\edgetempest FILES
    ${ChronoEngine_collision_edgetempest_SOURCES}
    ${ChronoEngine_collision_edgetempest_HEADERS})

# Particle factory group

set(ChronoEngine_particlefactory_SOURCES
    )

set(ChronoEngine_particlefactory_HEADERS
    particlefactory/ChParticleEmitter.h
    particlefactory/ChRandomShapeCreator.h
    particlefactory/ChRandomParticlePosition.h
    particlefactory/ChRandomParticleAlignment.h
    particlefactory/ChRandomParticleVelocity.h
    particlefactory/ChParticleRemover.h
    particlefactory/ChParticleEventTrigger.h
    particlefactory/ChParticleProcessEvent.h
    particlefactory/ChParticleProcessor.h
    )

source_group(particlefactory FILES
    ${ChronoEngine_particlefactory_SOURCES}
    ${ChronoEngine_particlefactory_HEADERS})

# Timestepper group

set(ChronoEngine_timestepper_SOURCES
    timestepper/ChIntegrable.cpp
    timestepper/ChTimestepper.cpp
    timestepper/ChTimestepperHHT.cpp
    timestepper/ChAssemblyAnalysis.cpp
    )

set(ChronoEngine_timestepper_HEADERS
    timestepper/ChState.h
    timestepper/ChIntegrable.h
    timestepper/ChTimestepper.h
    timestepper/ChTimestepperHHT.h
    timestepper/ChStaticAnalysis.h
    timestepper/ChAssemblyAnalysis.h
    timestepper/ChUpdateFlags.h
    )

source_group(timestepper FILES
    ${ChronoEngine_timestepper_SOURCES}
    ${ChronoEngine_timestepper_HEADERS})

# Motion functions group

set(ChronoEngine_motion_functions_SOURCES
    motion_functions/ChFunction_Base.cpp
    motion_functions/ChFunction_Const.cpp
    motion_functions/ChFunction_ConstAcc.cpp
    motion_functions/ChFunction_Derive.cpp
    motion_functions/ChFunction_Fillet3.cpp
    motion_functions/ChFunction_Integrate.cpp
    motion_functions/ChFunction_Matlab.cpp
    motion_functions/ChFunction_Mirror.cpp
    motion_functions/ChFunction_Mocap.cpp
    motion_functions/ChFunction_Noise.cpp
    motion_functions/ChFunction_Operation.cpp
    motion_functions/ChFunction_Oscilloscope.cpp
    motion_functions/ChFunction_Poly345.cpp
    motion_functions/ChFunction_Poly.cpp
    motion_functions/ChFunction_Ramp.cpp
    motion_functions/ChFunction_Recorder.cpp
    motion_functions/ChFunction_Repeat.cpp
    motion_functions/ChFunction_Sequence.cpp
    motion_functions/ChFunction_Sigma.cpp
    motion_functions/ChFunction_Sine.cpp
    motion_functions/ChFunction_Setpoint.cpp
    )

set(ChronoEngine_motion_functions_HEADERS
    motion_functions/ChFunction.h
    motion_functions/ChFunction_Base.h
    motion_functions/ChFunction_Const.h
    motion_functions/ChFunction_ConstAcc.h
    motion_functions/ChFunction_Derive.h
    motion_functions/ChFunction_Fillet3.h
    motion_functions/ChFunction_Integrate.h
    motion_functions/ChFunction_Matlab.h
    motion_functions/ChFunction_Mirror.h
    motion_functions/ChFunction_Mocap.h
    motion_functions/ChFunction_Noise.h
    motion_functions/ChFunction_Operation.h
    motion_functions/ChFunction_Oscilloscope.h
    motion_functions/ChFunction_Poly345.h
    motion_functions/ChFunction_Poly.h
    motion_functions/ChFunction_Ramp.h
    motion_functions/ChFunction_Recorder.h
    motion_functions/ChFunction_Repeat.h
    motion_functions/ChFunction_Sequence.h
    motion_functions/ChFunction_Sigma.h
    motion_functions/ChFunction_Sine.h
    motion_functions/ChFunction_Setpoint.h
    )

if(CH_CXX14)
  set(ChronoEngine_motion_functions_HEADERS ${ChronoEngine_motion_functions_HEADERS}
      motion_functions/ChFunction_Lambda.h)
endif()

source_group(motion_functions FILES
    ${ChronoEngine_motion_functions_SOURCES}
    ${ChronoEngine_motion_functions_HEADERS})

# Parallel support group

set(ChronoEngine_parallel_SOURCES
    parallel/ChThreads.cpp
    parallel/ChThreadsPOSIX.cpp
    parallel/ChThreadsWIN32.cpp
    )

set(ChronoEngine_parallel_HEADERS
    parallel/ChOpenMP.h
    parallel/ChThreads.h
    parallel/ChThreadsFunct.h
    parallel/ChThreadsPOSIX.h
    parallel/ChThreadsSync.h
    parallel/ChThreadsWIN32.h
    )

source_group(parallel FILES
    ${ChronoEngine_parallel_SOURCES}
    ${ChronoEngine_parallel_HEADERS})

# Solver group

set(ChronoEngine_solver_SOURCES
    solver/ChSystemDescriptor.cpp
    solver/ChSolver.cpp
    solver/ChSolverSOR.cpp
    solver/ChSolverSORmultithread.cpp
    solver/ChSolverJacobi.cpp
    solver/ChSolverSymmSOR.cpp
    solver/ChSolverMINRES.cpp
    solver/ChSolverPMINRES.cpp
    solver/ChSolverBB.cpp
    solver/ChSolverPCG.cpp
    solver/ChSolverAPGD.cpp
<<<<<<< HEAD
    solver/ChSolverDirect.cpp
=======
    solver/ChSolverSMC.cpp
    solver/ChKblockGeneric.cpp
    solver/ChSolvmin.cpp
    solver/ChNlsolver.cpp
    solver/ChIterative.cpp
    )

set(ChronoEngine_solver_HEADERS
    solver/ChSystemDescriptor.h
    solver/ChSolver.h
    solver/ChIterativeSolver.h
    solver/ChSolverJacobi.h
    solver/ChSolverMINRES.h
    solver/ChSolverPMINRES.h
    solver/ChSolverBB.h
    solver/ChSolverPCG.h
    solver/ChSolverAPGD.h
    solver/ChSolverSOR.h
    solver/ChSolverSORmultithread.h
    solver/ChSolverSymmSOR.h
    solver/ChSolverSMC.h
    solver/ChKblock.h
    solver/ChKblockGeneric.h
    solver/ChSolvmin.h
    solver/ChNlsolver.h
    solver/ChIterative.h
    )
	 
source_group(solver FILES
    ${ChronoEngine_solver_SOURCES}
    ${ChronoEngine_solver_HEADERS})

#Solver sub-groups

set(ChronoEngine_solver_variables_SOURCES
    solver/ChVariables.cpp
    solver/ChVariablesGeneric.cpp
    solver/ChVariablesGenericDiagonalMass.cpp
    solver/ChVariablesBody.cpp
    solver/ChVariablesBodySharedMass.cpp
    solver/ChVariablesBodyOwnMass.cpp
    solver/ChVariablesShaft.cpp
    solver/ChVariablesNode.cpp
)

set(ChronoEngine_solver_variables_HEADERS
    solver/ChVariables.h
    solver/ChVariablesBody.h
    solver/ChVariablesBodyOwnMass.h
    solver/ChVariablesBodySharedMass.h
    solver/ChVariablesShaft.h
    solver/ChVariablesGeneric.h
    solver/ChVariablesGenericDiagonalMass.h
    solver/ChVariablesNode.h
)

source_group(solver\\variables FILES
    ${ChronoEngine_solver_variables_SOURCES}
    ${ChronoEngine_solver_variables_HEADERS})

set(ChronoEngine_solver_constraints_SOURCES
>>>>>>> b95d1df8
    solver/ChConstraint.cpp
    solver/ChConstraintTwo.cpp
    solver/ChConstraintTwoGeneric.cpp
    solver/ChConstraintTwoGenericBoxed.cpp
    solver/ChConstraintTwoBodies.cpp
    solver/ChConstraintThree.cpp
    solver/ChConstraintThreeGeneric.cpp
    solver/ChConstraintThreeBBShaft.cpp
    solver/ChConstraintNgeneric.cpp
)

set(ChronoEngine_solver_constraints_HEADERS
    solver/ChConstraint.h
    solver/ChConstraintThree.h
    solver/ChConstraintThreeBBShaft.h
    solver/ChConstraintThreeGeneric.h
    solver/ChConstraintTwo.h
    solver/ChConstraintTwoBodies.h
    solver/ChConstraintTwoGeneric.h
    solver/ChConstraintTwoGenericBoxed.h
    solver/ChConstraintTuple.h
    solver/ChConstraintTwoTuples.h
    solver/ChConstraintTwoTuplesContactN.h
    solver/ChConstraintTwoTuplesFrictionT.h
    solver/ChConstraintTwoTuplesRollingN.h
    solver/ChConstraintTwoTuplesRollingT.h
    solver/ChConstraintNgeneric.h
<<<<<<< HEAD
    solver/ChSolver.h
    solver/ChIterativeSolver.h
    solver/ChSolverJacobi.h
    solver/ChSolverMINRES.h
    solver/ChSolverPMINRES.h
    solver/ChSolverBB.h
    solver/ChSolverPCG.h
    solver/ChSolverAPGD.h
    solver/ChSolverSOR.h
    solver/ChSolverSORmultithread.h
    solver/ChSolverSymmSOR.h
    solver/ChSolverDirect.h
    solver/ChSystemDescriptor.h
    solver/ChVariables.h
    solver/ChVariablesBody.h
    solver/ChVariablesBodyOwnMass.h
    solver/ChVariablesBodySharedMass.h
    solver/ChVariablesShaft.h
    solver/ChVariablesGeneric.h
    solver/ChVariablesGenericDiagonalMass.h
    solver/ChVariablesNode.h
    solver/ChKblock.h
    solver/ChKblockGeneric.h
    solver/ChSolverSMC.h
    )
	 
source_group(solver FILES
    ${ChronoEngine_solver_SOURCES}
    ${ChronoEngine_solver_HEADERS})
=======
)

source_group(solver\\constraints FILES
    ${ChronoEngine_solver_constraints_SOURCES}
    ${ChronoEngine_solver_constraints_HEADERS})
>>>>>>> b95d1df8

# Bullet collision group

set(ChronoEngine_collision_bullet_SOURCES
    collision/bullet/BulletCollision/BroadphaseCollision/btAxisSweep3.cpp
    collision/bullet/BulletCollision/BroadphaseCollision/btSimpleBroadphase.cpp
    collision/bullet/BulletCollision/BroadphaseCollision/btOverlappingPairCache.cpp
    collision/bullet/BulletCollision/BroadphaseCollision/btBroadphaseProxy.cpp
    collision/bullet/BulletCollision/BroadphaseCollision/btDispatcher.cpp
    collision/bullet/BulletCollision/BroadphaseCollision/btMultiSapBroadphase.cpp
    collision/bullet/BulletCollision/BroadphaseCollision/btCollisionAlgorithm.cpp
    collision/bullet/BulletCollision/BroadphaseCollision/btDbvt.cpp
    collision/bullet/BulletCollision/BroadphaseCollision/btDbvtBroadphase.cpp
    collision/bullet/BulletCollision/BroadphaseCollision/btQuantizedBvh.cpp
    collision/bullet/BulletCollision/CollisionDispatch/btUnionFind.cpp
    collision/bullet/BulletCollision/CollisionDispatch/btCollisionDispatcher.cpp
    collision/bullet/BulletCollision/CollisionDispatch/btSphereSphereCollisionAlgorithm.cpp
    collision/bullet/BulletCollision/CollisionDispatch/btCollisionObject.cpp
    collision/bullet/BulletCollision/CollisionDispatch/btSphereBoxCollisionAlgorithm.cpp
    collision/bullet/BulletCollision/CollisionDispatch/btCollisionWorld.cpp
    collision/bullet/BulletCollision/CollisionDispatch/btSimulationIslandManager.cpp
    collision/bullet/BulletCollision/CollisionDispatch/btCompoundCollisionAlgorithm.cpp
    collision/bullet/BulletCollision/CollisionDispatch/btManifoldResult.cpp
    collision/bullet/BulletCollision/CollisionDispatch/btConvexConcaveCollisionAlgorithm.cpp
    collision/bullet/BulletCollision/CollisionDispatch/btEmptyCollisionAlgorithm.cpp
    collision/bullet/BulletCollision/CollisionDispatch/btSphereTriangleCollisionAlgorithm.cpp
    collision/bullet/BulletCollision/CollisionDispatch/btConvexConvexAlgorithm.cpp
    collision/bullet/BulletCollision/CollisionDispatch/SphereTriangleDetector.cpp
    collision/bullet/BulletCollision/CollisionDispatch/btDefaultCollisionConfiguration.cpp
    collision/bullet/BulletCollision/CollisionDispatch/btConvexPlaneCollisionAlgorithm.cpp
    collision/bullet/BulletCollision/CollisionDispatch/btActivatingCollisionAlgorithm.cpp
    collision/bullet/BulletCollision/CollisionDispatch/btBox2dBox2dCollisionAlgorithm.cpp
    collision/bullet/BulletCollision/CollisionDispatch/btBoxBoxCollisionAlgorithm.cpp
    collision/bullet/BulletCollision/CollisionDispatch/btBoxBoxDetector.cpp
    collision/bullet/BulletCollision/CollisionDispatch/btGhostObject.cpp
    collision/bullet/BulletCollision/CollisionDispatch/btConvex2dConvex2dAlgorithm.cpp
    collision/bullet/BulletCollision/CollisionDispatch/btInternalEdgeUtility.cpp
    collision/bullet/BulletCollision/CollisionShapes/btBarrelShape.cpp
    collision/bullet/BulletCollision/CollisionShapes/bt2DShape.cpp
    collision/bullet/BulletCollision/CollisionShapes/btCEtriangleShape.cpp
    collision/bullet/BulletCollision/CollisionShapes/btBoxShape.cpp
    collision/bullet/BulletCollision/CollisionShapes/btTriangleMeshShape.cpp
    collision/bullet/BulletCollision/CollisionShapes/btBvhTriangleMeshShape.cpp
    collision/bullet/BulletCollision/CollisionShapes/btTriangleMesh.cpp
    collision/bullet/BulletCollision/CollisionShapes/btTriangleIndexVertexArray.cpp
    collision/bullet/BulletCollision/CollisionShapes/btCollisionShape.cpp
    collision/bullet/BulletCollision/CollisionShapes/btTriangleCallback.cpp
    collision/bullet/BulletCollision/CollisionShapes/btCompoundShape.cpp
    collision/bullet/BulletCollision/CollisionShapes/btTetrahedronShape.cpp
    collision/bullet/BulletCollision/CollisionShapes/btConcaveShape.cpp
    collision/bullet/BulletCollision/CollisionShapes/btStridingMeshInterface.cpp
    collision/bullet/BulletCollision/CollisionShapes/btConeShape.cpp
    collision/bullet/BulletCollision/CollisionShapes/btStaticPlaneShape.cpp
    collision/bullet/BulletCollision/CollisionShapes/btConvexHullShape.cpp
    collision/bullet/BulletCollision/CollisionShapes/btSphereShape.cpp
    collision/bullet/BulletCollision/CollisionShapes/btConvexShape.cpp
    collision/bullet/BulletCollision/CollisionShapes/btPolyhedralConvexShape.cpp
    collision/bullet/BulletCollision/CollisionShapes/btConvexTriangleMeshShape.cpp
    collision/bullet/BulletCollision/CollisionShapes/btOptimizedBvh.cpp
    collision/bullet/BulletCollision/CollisionShapes/btCylinderShape.cpp
    collision/bullet/BulletCollision/CollisionShapes/btMultiSphereShape.cpp
    collision/bullet/BulletCollision/CollisionShapes/btEmptyShape.cpp
    collision/bullet/BulletCollision/CollisionShapes/btMinkowskiSumShape.cpp
    collision/bullet/BulletCollision/CollisionShapes/btTriangleBuffer.cpp
    collision/bullet/BulletCollision/CollisionShapes/btHeightfieldTerrainShape.cpp
    collision/bullet/BulletCollision/CollisionShapes/btCapsuleShape.cpp
    collision/bullet/BulletCollision/CollisionShapes/btConvexInternalShape.cpp
    collision/bullet/BulletCollision/CollisionShapes/btUniformScalingShape.cpp
    collision/bullet/BulletCollision/CollisionShapes/btBox2dShape.cpp
    collision/bullet/BulletCollision/CollisionShapes/btConvex2dShape.cpp
    collision/bullet/BulletCollision/CollisionShapes/btConvexPointCloudShape.cpp
    collision/bullet/BulletCollision/CollisionShapes/btMultimaterialTriangleMeshShape.cpp
    collision/bullet/BulletCollision/CollisionShapes/btScaledBvhTriangleMeshShape.cpp
    collision/bullet/BulletCollision/CollisionShapes/btShapeHull.cpp
    collision/bullet/BulletCollision/CollisionShapes/btTriangleIndexVertexMaterialArray.cpp
    collision/bullet/BulletCollision/NarrowPhaseCollision/btContinuousConvexCollision.cpp
    collision/bullet/BulletCollision/NarrowPhaseCollision/btSubSimplexConvexCast.cpp
    collision/bullet/BulletCollision/NarrowPhaseCollision/btConvexCast.cpp
    collision/bullet/BulletCollision/NarrowPhaseCollision/btRaycastCallback.cpp
    collision/bullet/BulletCollision/NarrowPhaseCollision/btPersistentManifold.cpp
    collision/bullet/BulletCollision/NarrowPhaseCollision/btMinkowskiPenetrationDepthSolver.cpp
    collision/bullet/BulletCollision/NarrowPhaseCollision/btGjkConvexCast.cpp
    collision/bullet/BulletCollision/NarrowPhaseCollision/btGjkEpaPenetrationDepthSolver.cpp
    collision/bullet/BulletCollision/NarrowPhaseCollision/btVoronoiSimplexSolver.cpp
    collision/bullet/BulletCollision/NarrowPhaseCollision/btGjkPairDetector.cpp
    collision/bullet/BulletCollision/NarrowPhaseCollision/btGjkEpa2.cpp
    collision/bullet/BulletFileLoader/bChunk.cpp
    collision/bullet/BulletFileLoader/bDNA.cpp
    collision/bullet/BulletFileLoader/bFile.cpp
    collision/bullet/BulletFileLoader/btBulletFile.cpp
    collision/bullet/BulletWorldImporter/btBulletWorldImporter.cpp
    collision/bullet/LinearMath/btQuickprof.cpp
    collision/bullet/LinearMath/btAlignedAllocator.cpp
    collision/bullet/LinearMath/btGeometryUtil.cpp
    collision/bullet/LinearMath/btConvexHull.cpp
    collision/bullet/LinearMath/btSerializer.cpp
    )

source_group("collision\\bullet" FILES
    ${ChronoEngine_collision_bullet_SOURCES})

# Gimpact group

set(ChronoEngine_collision_gimpact_SOURCES
    collision/gimpact/GIMPACT/core/gim_box_set.cpp
    collision/gimpact/GIMPACT/core/gim_contact.cpp
    collision/gimpact/GIMPACT/core/gim_memory.cpp
    collision/gimpact/GIMPACT/core/gim_tri_collision.cpp
    collision/gimpact/GIMPACT/Bullet/btContactProcessing.cpp
    collision/gimpact/GIMPACT/Bullet/btGenericPoolAllocator.cpp
    collision/gimpact/GIMPACT/Bullet/btGImpactBvh.cpp
    collision/gimpact/GIMPACT/Bullet/btGImpactCollisionAlgorithm.cpp
    collision/gimpact/GIMPACT/Bullet/btGImpactQuantizedBvh.cpp
    collision/gimpact/GIMPACT/Bullet/btGImpactShape.cpp
    collision/gimpact/GIMPACT/Bullet/btTriangleShapeEx.cpp
    collision/gimpact/GIMPACTUtils/btGImpactConvexDecompositionShape.cpp
    collision/gimpact/ConvexDecomposition/bestfit.cpp
    collision/gimpact/ConvexDecomposition/bestfitobb.cpp
    collision/gimpact/ConvexDecomposition/cd_hull.cpp
    collision/gimpact/ConvexDecomposition/concavity.cpp
    collision/gimpact/ConvexDecomposition/ConvexBuilder.cpp
    collision/gimpact/ConvexDecomposition/ConvexDecomposition.cpp
    collision/gimpact/ConvexDecomposition/fitsphere.cpp
    collision/gimpact/ConvexDecomposition/float_math.cpp
    collision/gimpact/ConvexDecomposition/meshvolume.cpp
    collision/gimpact/ConvexDecomposition/planetri.cpp
    collision/gimpact/ConvexDecomposition/raytri.cpp
    collision/gimpact/ConvexDecomposition/splitplane.cpp
    collision/gimpact/ConvexDecomposition/vlookup.cpp
    )

source_group(collision\\gimpact FILES
    ${ChronoEngine_collision_gimpact_SOURCES})

# Convex decomposition JR group

set(ChronoEngine_collision_convexdecompJR_SOURCES
    collision/convexdecomposition/JR/NvConcavityVolume.cpp
    collision/convexdecomposition/JR/NvConvexDecomposition.cpp
    collision/convexdecomposition/JR/NvFloatMath.cpp
    collision/convexdecomposition/JR/NvMeshIslandGeneration.cpp
    collision/convexdecomposition/JR/NvRayCast.cpp
    collision/convexdecomposition/JR/NvRemoveTjunctions.cpp
    collision/convexdecomposition/JR/NvSplitMesh.cpp
    collision/convexdecomposition/JR/NvStanHull.cpp
    )

set(ChronoEngine_collision_convexdecompJR_HEADERS
    collision/convexdecomposition/JR/NvConcavityVolume.h
    collision/convexdecomposition/JR/NvConvexDecomposition.h
    collision/convexdecomposition/JR/NvFloatMath.h
    collision/convexdecomposition/JR/NvHashMap.h
    collision/convexdecomposition/JR/NvMeshIslandGeneration.h
    collision/convexdecomposition/JR/NvRayCast.h
    collision/convexdecomposition/JR/NvRemoveTjunctions.h
    collision/convexdecomposition/JR/NvSimpleTypes.h
    collision/convexdecomposition/JR/NvSplitMesh.h
    collision/convexdecomposition/JR/NvStanHull.h
    collision/convexdecomposition/JR/NvUserMemAlloc.h
    )

source_group(collision\\convexdecomp\\JR FILES 
    ${ChronoEngine_collision_convexdecompJR_SOURCES}
    ${ChronoEngine_collision_convexdecompJR_HEADERS})

# HACD group

set(ChronoEngine_collision_convexdecompHACD_SOURCES
    collision/convexdecomposition/HACD/hacdRaycastMesh.cpp
    collision/convexdecomposition/HACD/hacdMicroAllocator.cpp
    collision/convexdecomposition/HACD/hacdGraph.cpp
    collision/convexdecomposition/HACD/hacdMeshDecimator.cpp
    collision/convexdecomposition/HACD/hacdHACD.cpp
    collision/convexdecomposition/HACD/hacdManifoldMesh.cpp
    collision/convexdecomposition/HACD/hacdICHull.cpp
    )

source_group(collision\\convexdecomp\\HACD FILES
    ${ChronoEngine_collision_convexdecompHACD_SOURCES})

# HACDv2 group

set(ChronoEngine_collision_convexdecompHACDv2_SOURCES
    collision/convexdecomposition/HACDv2/AutoGeometry.cpp
    collision/convexdecomposition/HACDv2/HACD.cpp
    collision/convexdecomposition/HACDv2/ConvexHull.cpp
    collision/convexdecomposition/HACDv2/WuQuantizer.cpp
    collision/convexdecomposition/HACDv2/dgTypes.cpp
    collision/convexdecomposition/HACDv2/dgConvexHull3d.cpp
    collision/convexdecomposition/HACDv2/dgTree.cpp
    collision/convexdecomposition/HACDv2/dgGoogol.cpp
    collision/convexdecomposition/HACDv2/dgSphere.cpp
    collision/convexdecomposition/HACDv2/dgSmallDeterminant.cpp
    collision/convexdecomposition/HACDv2/dgQuaternion.cpp
    collision/convexdecomposition/HACDv2/dgMatrix.cpp
    collision/convexdecomposition/HACDv2/dgPolyhedra.cpp
    collision/convexdecomposition/HACDv2/dgMeshEffect.cpp
    collision/convexdecomposition/HACDv2/MergeHulls.cpp
    collision/convexdecomposition/HACDv2/wavefront.cpp
    )

source_group(collision\\convexdecomp\\HACDv2 FILES
    ${ChronoEngine_collision_convexdecompHACDv2_SOURCES})

# Utility group

set(ChronoEngine_utils_SOURCES
    utils/ChUtilsCreators.cpp
    utils/ChUtilsGenerators.cpp
    utils/ChUtilsInputOutput.cpp
    utils/ChUtilsChaseCamera.cpp
    utils/ChUtilsValidation.cpp
    utils/ChProfiler.cpp
    utils/ChFilters.cpp
    utils/ChCompositeInertia.cpp
    utils/ChParserOpenSim.cpp
    utils/ChParserAdams.cpp
    utils/ChAdamsTokenizer.yy.cpp
    utils/ChConvexHull.cpp
    )

set(ChronoEngine_utils_HEADERS
    utils/ChUtilsGeometry.h
    utils/ChUtilsCreators.h
    utils/ChUtilsGenerators.h
    utils/ChUtilsSamplers.h
    utils/ChUtilsInputOutput.h
    utils/ChUtilsChaseCamera.h
    utils/ChUtilsValidation.h
    utils/ChProfiler.h
    utils/ChFilters.h
    utils/ChCompositeInertia.h
    utils/ChParserOpenSim.h
    utils/ChConvexHull.h
)

if(BUILD_BENCHMARKING)
    set(ChronoEngine_utils_HEADERS ${ChronoEngine_utils_HEADERS} utils/ChBenchmark.h)
endif()

source_group(utils FILES
    ${ChronoEngine_utils_SOURCES}
    ${ChronoEngine_utils_HEADERS})

# TinyObj Group

set(ChronoEngine_tiny_obj_FILES
  ../chrono_thirdparty/tinyobjloader/tiny_obj_loader.cc
  ../chrono_thirdparty/tinyobjloader/tiny_obj_loader.h
  )

source_group(utils\\tiny_obj FILES
    ${ChronoEngine_tiny_obj_FILES})

# Collect all source and header files for the ChronoEngine library

set(ChronoEngine_FILES
    ${ChronoEngine_core_SOURCES}
    ${ChronoEngine_core_HEADERS}
    ${ChronoEngine_serialization_SOURCES}
    ${ChronoEngine_serialization_HEADERS}
    ${ChronoEngine_physics_SOURCES}
    ${ChronoEngine_physics_HEADERS}
    ${ChronoEngine_physics_contact_SOURCES}
    ${ChronoEngine_physics_contact_HEADERS}
    ${ChronoEngine_physics_links_SOURCES}
    ${ChronoEngine_physics_links_HEADERS}
    ${ChronoEngine_physics_loads_SOURCES}
    ${ChronoEngine_physics_loads_HEADERS}
    ${ChronoEngine_physics_shafts_SOURCES}
    ${ChronoEngine_physics_shafts_HEADERS}
    ${ChronoEngine_fea_SOURCES}
    ${ChronoEngine_fea_HEADERS}
    ${ChronoEngine_fea_nodes_SOURCES}
    ${ChronoEngine_fea_nodes_HEADERS}
    ${ChronoEngine_fea_elements_SOURCES}
    ${ChronoEngine_fea_elements_HEADERS}
    ${ChronoEngine_solver_SOURCES}
    ${ChronoEngine_solver_HEADERS}
    ${ChronoEngine_solver_constraints_SOURCES}
    ${ChronoEngine_solver_constraints_HEADERS}
    ${ChronoEngine_solver_variables_SOURCES}
    ${ChronoEngine_solver_variables_HEADERS}
    ${ChronoEngine_collision_SOURCES}
    ${ChronoEngine_collision_HEADERS}
    ${ChronoEngine_geometry_SOURCES}
    ${ChronoEngine_geometry_HEADERS}
    ${ChronoEngine_assets_SOURCES}
    ${ChronoEngine_assets_HEADERS}
    ${ChronoEngine_collision_edgetempest_SOURCES}
    ${ChronoEngine_collision_edgetempest_HEADERS}
    ${ChronoEngine_collision_convexdecompJR_SOURCES}
    ${ChronoEngine_collision_convexdecompJR_HEADERS}
    ${ChronoEngine_collision_convexdecompHACD_SOURCES}
    ${ChronoEngine_collision_convexdecompHACDv2_SOURCES}
    ${ChronoEngine_particlefactory_SOURCES}
    ${ChronoEngine_particlefactory_HEADERS}
    ${ChronoEngine_timestepper_SOURCES}
    ${ChronoEngine_timestepper_HEADERS}
    ${ChronoEngine_motion_functions_SOURCES}
    ${ChronoEngine_motion_functions_HEADERS}
    ${ChronoEngine_parallel_SOURCES}
    ${ChronoEngine_parallel_HEADERS}
    ${ChronoEngine_collision_bullet_SOURCES}
    ${ChronoEngine_collision_bullet_HEADERS}
    ${ChronoEngine_collision_gimpact_SOURCES}
    ${ChronoEngine_collision_gimpact_HEADERS}
    ${ChronoEngine_utils_SOURCES}
    ${ChronoEngine_utils_HEADERS}
    ${ChronoEngine_tiny_obj_FILES}
    )

# Add the ChronoEngine library to the project
add_library(ChronoEngine SHARED ${ChronoEngine_FILES})

if (UNIX)
  target_link_libraries(ChronoEngine pthread)
endif()

# Set some custom properties of this target
set_target_properties(ChronoEngine PROPERTIES LINK_FLAGS "${CH_LINKERFLAG_SHARED}")

target_compile_definitions(ChronoEngine PRIVATE "CH_API_COMPILE")

if (USE_BULLET_DOUBLE)
    target_compile_definitions(ChronoEngine PRIVATE "BT_USE_DOUBLE_PRECISION")
endif()

if(XCODE_VERSION)
    set_target_properties(ChronoEngine PROPERTIES XCODE_ATTRIBUTE_ENABLE_OPENMP_SUPPORT ${ENABLE_OPENMP})
endif()
if(${CMAKE_SYSTEM_NAME} MATCHES "Windows")
	if(MSVC AND MSVC_VERSION GREATER_EQUAL 1900)
	    set(CMAKE_CXX_FLAGS_DEBUG "${CMAKE_CXX_FLAGS_DEBUG} /bigobj")
	endif()
endif()

# Install the main ChronoEngine library
install(TARGETS ChronoEngine
    RUNTIME DESTINATION bin
    LIBRARY DESTINATION lib
    ARCHIVE DESTINATION lib)

# Install all header files for the main ChronoEngine library
install(DIRECTORY ${CMAKE_CURRENT_SOURCE_DIR}/
    DESTINATION include/chrono
    FILES_MATCHING REGEX ".*\\.(h|inl)$")<|MERGE_RESOLUTION|>--- conflicted
+++ resolved
@@ -832,10 +832,8 @@
     solver/ChSolverBB.cpp
     solver/ChSolverPCG.cpp
     solver/ChSolverAPGD.cpp
-<<<<<<< HEAD
+    solver/ChSolverSMC.cpp
     solver/ChSolverDirect.cpp
-=======
-    solver/ChSolverSMC.cpp
     solver/ChKblockGeneric.cpp
     solver/ChSolvmin.cpp
     solver/ChNlsolver.cpp
@@ -856,6 +854,7 @@
     solver/ChSolverSORmultithread.h
     solver/ChSolverSymmSOR.h
     solver/ChSolverSMC.h
+    solver/ChSolverDirect.h
     solver/ChKblock.h
     solver/ChKblockGeneric.h
     solver/ChSolvmin.h
@@ -896,7 +895,6 @@
     ${ChronoEngine_solver_variables_HEADERS})
 
 set(ChronoEngine_solver_constraints_SOURCES
->>>>>>> b95d1df8
     solver/ChConstraint.cpp
     solver/ChConstraintTwo.cpp
     solver/ChConstraintTwoGeneric.cpp
@@ -924,43 +922,11 @@
     solver/ChConstraintTwoTuplesRollingN.h
     solver/ChConstraintTwoTuplesRollingT.h
     solver/ChConstraintNgeneric.h
-<<<<<<< HEAD
-    solver/ChSolver.h
-    solver/ChIterativeSolver.h
-    solver/ChSolverJacobi.h
-    solver/ChSolverMINRES.h
-    solver/ChSolverPMINRES.h
-    solver/ChSolverBB.h
-    solver/ChSolverPCG.h
-    solver/ChSolverAPGD.h
-    solver/ChSolverSOR.h
-    solver/ChSolverSORmultithread.h
-    solver/ChSolverSymmSOR.h
-    solver/ChSolverDirect.h
-    solver/ChSystemDescriptor.h
-    solver/ChVariables.h
-    solver/ChVariablesBody.h
-    solver/ChVariablesBodyOwnMass.h
-    solver/ChVariablesBodySharedMass.h
-    solver/ChVariablesShaft.h
-    solver/ChVariablesGeneric.h
-    solver/ChVariablesGenericDiagonalMass.h
-    solver/ChVariablesNode.h
-    solver/ChKblock.h
-    solver/ChKblockGeneric.h
-    solver/ChSolverSMC.h
-    )
-	 
-source_group(solver FILES
-    ${ChronoEngine_solver_SOURCES}
-    ${ChronoEngine_solver_HEADERS})
-=======
 )
 
 source_group(solver\\constraints FILES
     ${ChronoEngine_solver_constraints_SOURCES}
     ${ChronoEngine_solver_constraints_HEADERS})
->>>>>>> b95d1df8
 
 # Bullet collision group
 
