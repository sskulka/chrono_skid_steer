// =============================================================================
// PROJECT CHRONO - http://projectchrono.org
//
// Copyright (c) 2014 projectchrono.org
// All right reserved.
//
// Use of this source code is governed by a BSD-style license that can be found
// in the LICENSE file at the top level of the distribution and at
// http://projectchrono.org/license-chrono.txt.
//
// =============================================================================
// Authors: Radu Serban
// =============================================================================
//
// ChronoParallel test program using DEM method for frictional contact.
//
// The model simulated here consists of a number of spherical objects falling
// in a fixed container.
//
// The global reference frame has Z up.
//
// If available, OpenGL is used for run-time rendering. Otherwise, the
// simulation is carried out for a pre-defined duration and output files are
// generated for post-processing with POV-Ray.
// =============================================================================

#include <stdio.h>
#include <vector>
#include <cmath>

#include "chrono_parallel/physics/ChSystemParallel.h"

#include "chrono/ChConfig.h"
#include "chrono/utils/ChUtilsCreators.h"
#include "chrono/utils/ChUtilsInputOutput.h"

#ifdef CHRONO_OPENGL
#include "chrono_opengl/ChOpenGLWindow.h"
#endif

using namespace chrono;
using namespace chrono::collision;

const char* out_folder = "../BALLS_DEM/POVRAY";

// Tilt angle (about global Y axis) of the container.
double tilt_angle = 1 * CH_C_PI / 20;

// Number of balls: (2 * count_X + 1) * (2 * count_Y + 1)
int count_X = 2;
int count_Y = 2;

// Material properties (same on bin and balls)
float Y = 2e6f;
float mu = 0.4f;
float cr = 0.4f;

// -----------------------------------------------------------------------------
// Generate postprocessing output with current system state.
// -----------------------------------------------------------------------------
void OutputData(ChSystemParallel* sys, int out_frame, double time) {
    char filename[100];
    sprintf(filename, "%s/data_%03d.dat", out_folder, out_frame);
    utils::WriteShapesPovray(sys, filename);
    std::cout << "time = " << time << std::flush << std::endl;
}

// -----------------------------------------------------------------------------
// Create a bin consisting of five boxes attached to the ground.
// -----------------------------------------------------------------------------
void AddContainer(ChSystemParallelDEM* sys) {
    // IDs for the two bodies
    int binId = -200;

    // Create a common material
    ChSharedPtr<ChMaterialSurfaceDEM> mat(new ChMaterialSurfaceDEM);
    mat->SetYoungModulus(Y);
    mat->SetFriction(mu);
    mat->SetRestitution(cr);

    // Create the containing bin (4 x 4 x 1)
    ChSharedPtr<ChBody> bin(new ChBody(new ChCollisionModelParallel, ChMaterialSurfaceBase::DEM));
    bin->SetMaterialSurface(mat);
    bin->SetIdentifier(binId);
    bin->SetMass(1);
    bin->SetPos(ChVector<>(0, 0, 0));
    bin->SetRot(Q_from_AngY(tilt_angle));
    bin->SetCollide(true);
    bin->SetBodyFixed(true);

    ChVector<> hdim(2, 2, 0.5);
    double hthick = 0.1;

    bin->GetCollisionModel()->ClearModel();
    utils::AddBoxGeometry(bin.get_ptr(), ChVector<>(hdim.x, hdim.y, hthick), ChVector<>(0, 0, -hthick));
    utils::AddBoxGeometry(bin.get_ptr(), ChVector<>(hthick, hdim.y, hdim.z), ChVector<>(-hdim.x - hthick, 0, hdim.z));
    utils::AddBoxGeometry(bin.get_ptr(), ChVector<>(hthick, hdim.y, hdim.z), ChVector<>(hdim.x + hthick, 0, hdim.z));
    utils::AddBoxGeometry(bin.get_ptr(), ChVector<>(hdim.x, hthick, hdim.z), ChVector<>(0, -hdim.y - hthick, hdim.z));
    utils::AddBoxGeometry(bin.get_ptr(), ChVector<>(hdim.x, hthick, hdim.z), ChVector<>(0, hdim.y + hthick, hdim.z));
    bin->GetCollisionModel()->BuildModel();

    sys->AddBody(bin);
}

// -----------------------------------------------------------------------------
// Create the falling spherical objects in a uniform rectangular grid.
// -----------------------------------------------------------------------------
void AddFallingBalls(ChSystemParallel* sys) {
    // Common material
    ChSharedPtr<ChMaterialSurfaceDEM> ballMat(new ChMaterialSurfaceDEM);
    ballMat->SetYoungModulus(Y);
    ballMat->SetFriction(mu);
    ballMat->SetRestitution(cr);
<<<<<<< HEAD
=======
    ballMat->SetAdhesion(0);  // Magnitude of the adhesion in Constant adhesion model
>>>>>>> d0ddb7b5

    // Create the falling balls
    int ballId = 0;
    double mass = 1;
    double radius = 0.15;
    ChVector<> inertia = (2.0 / 5.0) * mass * radius * radius * ChVector<>(1, 1, 1);

    for (int ix = -count_X; ix <= count_X; ix++) {
        for (int iy = -count_Y; iy <= count_Y; iy++) {
            ChVector<> pos(0.4 * ix, 0.4 * iy, 1);

            ChSharedPtr<ChBody> ball(new ChBody(new ChCollisionModelParallel, ChMaterialSurfaceBase::DEM));
            ball->SetMaterialSurface(ballMat);

            ball->SetIdentifier(ballId++);
            ball->SetMass(mass);
            ball->SetInertiaXX(inertia);
            ball->SetPos(pos);
            ball->SetRot(ChQuaternion<>(1, 0, 0, 0));
            ball->SetBodyFixed(false);
            ball->SetCollide(true);

            ball->GetCollisionModel()->ClearModel();
            utils::AddSphereGeometry(ball.get_ptr(), radius);
            ball->GetCollisionModel()->BuildModel();

            sys->AddBody(ball);
        }
    }
}

// -----------------------------------------------------------------------------
// Create the system, specify simulation parameters, and run simulation loop.
// -----------------------------------------------------------------------------
int main(int argc, char* argv[]) {
    int threads = 8;

    // Simulation parameters
    // ---------------------

    double gravity = 9.81;
    double time_step = 1e-3;
    double time_end = 2;

    double out_fps = 50;

    uint max_iteration = 100;
    real tolerance = 1e-3;

    // Create system
    // -------------

    ChSystemParallelDEM msystem;

    // Set number of threads.
<<<<<<< HEAD
    int max_threads = CHOMPfunctions::GetNumProcs();
    if (threads > max_threads)
        threads = max_threads;
    msystem.SetParallelThreadNumber(threads);
    CHOMPfunctions::SetNumThreads(threads);
=======
    int max_threads = omp_get_num_procs();
    if (threads > max_threads)
        threads = max_threads;
    msystem.SetParallelThreadNumber(threads);
    omp_set_num_threads(threads);
>>>>>>> d0ddb7b5

    // Set gravitational acceleration
    msystem.Set_G_acc(ChVector<>(0, 0, -gravity));

    // Set solver parameters
    msystem.GetSettings()->solver.max_iteration_bilateral = max_iteration;
    msystem.GetSettings()->solver.tolerance = tolerance;

    msystem.GetSettings()->collision.narrowphase_algorithm = NARROWPHASE_HYBRID_MPR;
    msystem.GetSettings()->collision.bins_per_axis = I3(10, 10, 10);

<<<<<<< HEAD
    // Create the fixed and moving bodies
    // ----------------------------------

=======
    // The following two lines are optional, since they are the default options. They are added for future reference,
    // i.e. when needed to change those models.
    msystem.GetSettings()->solver.contact_force_model = ChSystemDEM::ContactForceModel::Hertz;
    msystem.GetSettings()->solver.adhesion_force_model = ChSystemDEM::AdhesionForceModel::Constant;

    // Create the fixed and moving bodies
    // ----------------------------------

>>>>>>> d0ddb7b5
    AddContainer(&msystem);
    AddFallingBalls(&msystem);

// Perform the simulation
// ----------------------

#ifdef CHRONO_OPENGL
    opengl::ChOpenGLWindow& gl_window = opengl::ChOpenGLWindow::getInstance();
    gl_window.Initialize(1280, 720, "ballsDEM", &msystem);
    gl_window.SetCamera(ChVector<>(0, -10, 0), ChVector<>(0, 0, 0), ChVector<>(0, 0, 1));
    gl_window.SetRenderMode(opengl::WIREFRAME);

    // Uncomment the following two lines for the OpenGL manager to automatically
    // run the simulation in an infinite loop.
    // gl_window.StartDrawLoop(time_step);
    // return 0;

    while (true) {
        if (gl_window.Active()) {
            gl_window.DoStepDynamics(time_step);
            gl_window.Render();
            if (gl_window.Running()) {
                // Print cumulative contact force on container bin.
                real3 frc = msystem.GetBodyContactForce(0);
                std::cout << frc.x << "  " << frc.y << "  " << frc.z << std::endl;
            }
        } else {
            break;
        }
    }
#else
    // Run simulation for specified time
    int num_steps = std::ceil(time_end / time_step);
    int out_steps = std::ceil((1 / time_step) / out_fps);
    int out_frame = 0;
    double time = 0;

    for (int i = 0; i < num_steps; i++) {
        if (i % out_steps == 0) {
            OutputData(&msystem, out_frame, time);
            out_frame++;
        }
        msystem.DoStepDynamics(time_step);
        time += time_step;
    }
#endif

    return 0;
}<|MERGE_RESOLUTION|>--- conflicted
+++ resolved
@@ -111,10 +111,7 @@
     ballMat->SetYoungModulus(Y);
     ballMat->SetFriction(mu);
     ballMat->SetRestitution(cr);
-<<<<<<< HEAD
-=======
     ballMat->SetAdhesion(0);  // Magnitude of the adhesion in Constant adhesion model
->>>>>>> d0ddb7b5
 
     // Create the falling balls
     int ballId = 0;
@@ -170,19 +167,11 @@
     ChSystemParallelDEM msystem;
 
     // Set number of threads.
-<<<<<<< HEAD
     int max_threads = CHOMPfunctions::GetNumProcs();
     if (threads > max_threads)
         threads = max_threads;
     msystem.SetParallelThreadNumber(threads);
     CHOMPfunctions::SetNumThreads(threads);
-=======
-    int max_threads = omp_get_num_procs();
-    if (threads > max_threads)
-        threads = max_threads;
-    msystem.SetParallelThreadNumber(threads);
-    omp_set_num_threads(threads);
->>>>>>> d0ddb7b5
 
     // Set gravitational acceleration
     msystem.Set_G_acc(ChVector<>(0, 0, -gravity));
@@ -194,11 +183,6 @@
     msystem.GetSettings()->collision.narrowphase_algorithm = NARROWPHASE_HYBRID_MPR;
     msystem.GetSettings()->collision.bins_per_axis = I3(10, 10, 10);
 
-<<<<<<< HEAD
-    // Create the fixed and moving bodies
-    // ----------------------------------
-
-=======
     // The following two lines are optional, since they are the default options. They are added for future reference,
     // i.e. when needed to change those models.
     msystem.GetSettings()->solver.contact_force_model = ChSystemDEM::ContactForceModel::Hertz;
@@ -206,8 +190,6 @@
 
     // Create the fixed and moving bodies
     // ----------------------------------
-
->>>>>>> d0ddb7b5
     AddContainer(&msystem);
     AddFallingBalls(&msystem);
 
